package langserver

import (
	"bytes"
	"context"
	"fmt"
	"io/ioutil"
	"log"
	"net/url"
	"os"
	"os/exec"
	"path"
	"path/filepath"
	"runtime"
	"strconv"
	"strings"
	"time"
	"unicode"
	"unicode/utf16"

	"github.com/mattn/go-unicodeclass"
	"github.com/reviewdog/errorformat"
	"github.com/sourcegraph/jsonrpc2"
)

// Config is
type Config struct {
	Version      int                    `yaml:"version"`
	LogFile      string                 `yaml:"log-file"`
	LogLevel     int                    `yaml:"log-level" json:"logLevel"`
	Commands     *[]Command             `yaml:"commands" json:"commands"`
	Languages    *map[string][]Language `yaml:"languages" json:"languages"`
	RootMarkers  *[]string              `yaml:"root-markers" json:"rootMarkers"`
	LintDebounce time.Duration          `yaml:"lint-debounce" json:"lintDebounce"`

	// Toggle support for "go to definition" requests.
	ProvideDefinition bool `yaml:"provide-definition"`

	Filename string      `yaml:"-"`
	Logger   *log.Logger `yaml:"-"`
}

// Config1 is
type Config1 struct {
	Version   int                 `yaml:"version"`
	Logger    *log.Logger         `yaml:"-"`
	Commands  []Command           `yaml:"commands"`
	Languages map[string]Language `yaml:"languages"`
}

// Language is
type Language struct {
	LintFormats        []string          `yaml:"lint-formats" json:"lintFormats"`
	LintStdin          bool              `yaml:"lint-stdin" json:"lintStdin"`
	LintOffset         int               `yaml:"lint-offset" json:"lintOffset"`
	LintOffsetColumns  int               `yaml:"lint-offset-columns" json:"LintOffsetColumns"`
	LintCommand        string            `yaml:"lint-command" json:"lintCommand"`
	LintIgnoreExitCode bool              `yaml:"lint-ignore-exit-code" json:"lintIgnoreExitCode"`
	LintCategoryMap    map[string]string `yaml:"lint-category-map" json:"LintCategoryMap"`
	LintSource         string            `yaml:"lint-source" json:"lintSource"`
	FormatCommand      string            `yaml:"format-command" json:"formatCommand"`
	FormatStdin        bool              `yaml:"format-stdin" json:"formatStdin"`
	SymbolCommand      string            `yaml:"symbol-command" json:"symbolCommand"`
	SymbolStdin        bool              `yaml:"symbol-stdin" json:"symbolStdin"`
	SymbolFormats      []string          `yaml:"symbol-formats" json:"symbolFormats"`
	CompletionCommand  string            `yaml:"completion-command" json:"completionCommand"`
	CompletionStdin    bool              `yaml:"completion-stdin" json:"completionStdin"`
	HoverCommand       string            `yaml:"hover-command" json:"hoverCommand"`
	HoverStdin         bool              `yaml:"hover-stdin" json:"hoverStdin"`
	HoverType          string            `yaml:"hover-type" json:"hoverType"`
	Env                []string          `yaml:"env" json:"env"`
	RootMarkers        []string          `yaml:"root-markers" json:"rootMarkers"`
	Commands           []Command         `yaml:"commands" json:"commands"`
}

// NewHandler create JSON-RPC handler for this language server.
func NewHandler(config *Config) jsonrpc2.Handler {
	if config.Logger == nil {
		config.Logger = log.New(os.Stderr, "", log.LstdFlags)
	}

	var handler = &langHandler{
		loglevel:          config.LogLevel,
		logger:            config.Logger,
		commands:          *config.Commands,
		configs:           *config.Languages,
		provideDefinition: config.ProvideDefinition,
		files:             make(map[DocumentURI]*File),
		request:           make(chan DocumentURI),
		lintDebounce:      config.LintDebounce,
		lintTimer:         nil,
		conn:              nil,
		filename:          config.Filename,
		rootMarkers:       *config.RootMarkers,
	}
	go handler.linter()
	return jsonrpc2.HandlerWithError(handler.handle)
}

type langHandler struct {
	loglevel          int
	logger            *log.Logger
	commands          []Command
	configs           map[string][]Language
	provideDefinition bool
	files             map[DocumentURI]*File
	request           chan DocumentURI
	lintDebounce      time.Duration
	lintTimer         *time.Timer
	conn              *jsonrpc2.Conn
	rootPath          string
	filename          string
	folders           []string
	rootMarkers       []string
}

// File is
type File struct {
	LanguageID string
	Text       string
	Version    int
}

// WordAt is
func (f *File) WordAt(pos Position) string {
	lines := strings.Split(f.Text, "\n")
	if pos.Line < 0 || pos.Line > len(lines) {
		return ""
	}
	chars := utf16.Encode([]rune(lines[pos.Line]))
	if pos.Character < 0 || pos.Character > len(chars) {
		return ""
	}
	prevPos := 0
	currPos := -1
	prevCls := unicodeclass.Invalid
	for i, char := range chars {
		currCls := unicodeclass.Is(rune(char))
		if currCls != prevCls {
			if i <= pos.Character {
				prevPos = i
			} else {
				if char == '_' {
					continue
				}
				currPos = i
				break
			}
		}
		prevCls = currCls
	}
	if currPos == -1 {
		currPos = len(chars)
	}
	return string(utf16.Decode(chars[prevPos:currPos]))
}

func isWindowsDrivePath(path string) bool {
	if len(path) < 4 {
		return false
	}
	return unicode.IsLetter(rune(path[0])) && path[1] == ':'
}

func isWindowsDriveURI(uri string) bool {
	if len(uri) < 4 {
		return false
	}
	return uri[0] == '/' && unicode.IsLetter(rune(uri[1])) && uri[2] == ':'
}

func fromURI(uri DocumentURI) (string, error) {
	u, err := url.ParseRequestURI(string(uri))
	if err != nil {
		return "", err
	}
	if u.Scheme != "file" {
		return "", fmt.Errorf("only file URIs are supported, got %v", u.Scheme)
	}
	if isWindowsDriveURI(u.Path) {
		u.Path = u.Path[1:]
	}
	return u.Path, nil
}

func toURI(path string) DocumentURI {
	if isWindowsDrivePath(path) {
		path = "/" + path
	}
	return DocumentURI((&url.URL{
		Scheme: "file",
		Path:   filepath.ToSlash(path),
	}).String())
}

func (h *langHandler) lintRequest(uri DocumentURI) {
	if h.lintTimer != nil {
		h.lintTimer.Reset(h.lintDebounce)
		return
	}
	h.lintTimer = time.AfterFunc(h.lintDebounce, func() {
		h.lintTimer = nil
		h.request <- uri
	})
}

func (h *langHandler) logMessage(typ MessageType, message string) {
	h.conn.Notify(
		context.Background(),
		"window/logMessage",
		&LogMessageParams{
			Type:    typ,
			Message: message,
		})
}

func (h *langHandler) linter() {
	running := make(map[DocumentURI]context.CancelFunc)

	for {
		uri, ok := <-h.request
		if !ok {
			break
		}

		cancel, ok := running[uri]
		if ok {
			cancel()
		}

		ctx, cancel := context.WithCancel(context.Background())
		running[uri] = cancel

		go func() {
			diagnostics, err := h.lint(ctx, uri)
			if err != nil {
				h.logger.Println(err)
				return
			}

			if diagnostics == nil {
				return
			}

			h.conn.Notify(
				context.Background(),
				"textDocument/publishDiagnostics",
				&PublishDiagnosticsParams{
					URI:         uri,
					Diagnostics: diagnostics,
					Version:     h.files[uri].Version,
				})
		}()
	}
}

func matchRootPath(fname string, markers []string) string {
	dir := filepath.Dir(filepath.Clean(fname))
	var prev string
	for dir != prev {
		files, err := ioutil.ReadDir(dir)
		if err != nil {
			continue
		}
		for _, file := range files {
			name := file.Name()
			isDir := file.IsDir()
			for _, marker := range markers {
				if strings.HasSuffix(marker, "/") {
					if !isDir {
						continue
					}
					marker = strings.TrimRight(marker, "/")
					if ok, _ := filepath.Match(marker, name); ok {
						return dir
					}
				} else {
					if isDir {
						continue
					}
					if ok, _ := filepath.Match(marker, name); ok {
						return dir
					}
				}
			}
		}
		prev = dir
		dir = filepath.Dir(dir)
	}

	return ""
}

func (h *langHandler) findRootPath(fname string, lang Language) string {
	if dir := matchRootPath(fname, lang.RootMarkers); dir != "" {
		return dir
	}
	if dir := matchRootPath(fname, h.rootMarkers); dir != "" {
		return dir
	}

	for _, folder := range h.folders {
		if len(fname) > len(folder) && strings.EqualFold(fname[:len(folder)], folder) {
			return folder
		}
	}

	return h.rootPath
}

func isFilename(s string) bool {
	for _, f := range []string{
		"stdin",
		"-",
		"<text>",
		"<stdin>",
	} {
		if s == f {
			return true
		}
	}
	return false

}

func (h *langHandler) lint(ctx context.Context, uri DocumentURI) ([]Diagnostic, error) {
	f, ok := h.files[uri]
	if !ok {
		return nil, fmt.Errorf("document not found: %v", uri)
	}

	fname, err := fromURI(uri)
	if err != nil {
		return nil, fmt.Errorf("invalid uri: %v: %v", err, uri)
	}
	fname = filepath.ToSlash(fname)
	if runtime.GOOS == "windows" {
		fname = strings.ToLower(fname)
	}

	var configs []Language
	if cfgs, ok := h.configs[f.LanguageID]; ok {
		for _, cfg := range cfgs {
			if cfg.LintCommand != "" {
				configs = append(configs, cfg)
			}
		}
	}
	if cfgs, ok := h.configs[wildcard]; ok {
		for _, cfg := range cfgs {
			if cfg.LintCommand != "" {
				configs = append(configs, cfg)
			}
		}
	}

	if len(configs) == 0 {
		h.logger.Printf("lint for LanguageID not supported: %v", f.LanguageID)
		return []Diagnostic{}, nil
	}

	diagnostics := []Diagnostic{}
	for _, config := range configs {
		if config.LintCommand == "" {
			continue
		}

		command := config.LintCommand
		if !config.LintStdin && !strings.Contains(command, "${INPUT}") {
			command = command + " ${INPUT}"
		}
		rootPath := h.findRootPath(fname, config)
		command = replaceCommandInputFilename(command, fname, rootPath)

		formats := config.LintFormats
		if len(formats) == 0 {
			formats = []string{"%f:%l:%m", "%f:%l:%c:%m"}
		}

		efms, err := errorformat.NewErrorformat(formats)
		if err != nil {
			return nil, fmt.Errorf("invalid error-format: %v", config.LintFormats)
		}

		var cmd *exec.Cmd
		if runtime.GOOS == "windows" {
			cmd = exec.CommandContext(ctx, "cmd", "/c", command)
		} else {
			cmd = exec.CommandContext(ctx, "sh", "-c", command)
		}
		cmd.Dir = rootPath
		cmd.Env = append(os.Environ(), config.Env...)
		if config.LintStdin {
			cmd.Stdin = strings.NewReader(f.Text)
		}
		b, err := cmd.CombinedOutput()
		if err != nil {
			if succeeded(err) {
				return nil, nil
			}
		}
		// Most of lint tools exit with non-zero value. But some commands
		// return with zero value. We can not handle the output is real result
		// or output of usage. So efm-langserver ignore that command exiting
		// with zero-value. So if you want to handle the command which exit
		// with zero value, please specify lint-ignore-exit-code.
		if err == nil && !config.LintIgnoreExitCode {
			h.logMessage(LogError, "command exit with zero. probably you forgot to specify `lint-ignore-exit-code: true`.")
			continue
		}
		if h.loglevel >= 1 {
			h.logger.Println(command+":", string(b))
		}
		var source *string
		if config.LintSource != "" {
			source = &config.LintSource
		}
		scanner := efms.NewScanner(bytes.NewReader(b))
		for scanner.Scan() {
			entry := scanner.Entry()
			if !entry.Valid {
				continue
			}
			if config.LintStdin && isFilename(entry.Filename) {
				entry.Filename = fname
				path, err := filepath.Abs(entry.Filename)
				if err != nil {
					continue
				}
				path = filepath.ToSlash(path)
				if runtime.GOOS == "windows" {
					path = strings.ToLower(path)
				}
				if path != fname {
					continue
				}
			} else {
				entry.Filename = filepath.ToSlash(entry.Filename)
			}
			word := ""

			// if the linter returns 0 based columns we get a probleme here without the offset
			// as we subtract one later we add one extra to the offset
			if config.LintOffsetColumns > 0 {
				entry.Col = entry.Col + config.LintOffsetColumns + 1
			}

			if entry.Col == 0 {
				entry.Col = 1
			} else {
				word = f.WordAt(Position{Line: entry.Lnum - 1 - config.LintOffset, Character: entry.Col - 1})
			}

			// we allow the config to provide a mapping between LSP types E,W,I,N and whatever categories the linter has
			if len(config.LintCategoryMap) > 0 {
				entry.Type = []rune(config.LintCategoryMap[string(entry.Type)])[0]
			}

			severity := 1
			switch {
			case entry.Type == 'E' || entry.Type == 'e':
				severity = 1
			case entry.Type == 'W' || entry.Type == 'w':
				severity = 2
			case entry.Type == 'I' || entry.Type == 'i':
				severity = 3
			case entry.Type == 'N' || entry.Type == 'n':
				severity = 4
			}
			diagnostics = append(diagnostics, Diagnostic{
				Range: Range{
					Start: Position{Line: entry.Lnum - 1 - config.LintOffset, Character: entry.Col - 1},
					End:   Position{Line: entry.Lnum - 1 - config.LintOffset, Character: entry.Col - 1 + len([]rune(word))},
				},
				Code:     itoaPtrIfNotZero(entry.Nr),
				Message:  entry.Text,
				Severity: severity,
				Source:   source,
			})
		}
	}

	return diagnostics, nil
}

func itoaPtrIfNotZero(n int) *string {
	if n == 0 {
		return nil
	}
	s := strconv.Itoa(n)
	return &s
}

func (h *langHandler) closeFile(uri DocumentURI) error {
	delete(h.files, uri)
	return nil
}

func (h *langHandler) saveFile(uri DocumentURI) error {
	h.lintRequest(uri)
	return nil
}

func (h *langHandler) openFile(uri DocumentURI, languageID string, version int) error {
	f := &File{
		Text:       "",
		LanguageID: languageID,
		Version:    version,
	}
	h.files[uri] = f
	return nil
}

func (h *langHandler) updateFile(uri DocumentURI, text string, version *int) error {
	f, ok := h.files[uri]
	if !ok {
		return fmt.Errorf("document not found: %v", uri)
	}
	f.Text = text
	if version != nil {
		f.Version = *version
	}

	h.lintRequest(uri)
	return nil
}

func (h *langHandler) configFor(uri DocumentURI) []Language {
	f, ok := h.files[uri]
	if !ok {
		return []Language{}
	}
	c, ok := h.configs[f.LanguageID]
	if !ok {
		return []Language{}
	}
	return c
}

func (h *langHandler) addFolder(folder string) {
	folder = filepath.Clean(folder)
	found := false
	for _, cur := range h.folders {
		if cur == folder {
			found = true
			break
		}
	}
	if !found {
		h.folders = append(h.folders, folder)
	}
}

func (h *langHandler) handle(ctx context.Context, conn *jsonrpc2.Conn, req *jsonrpc2.Request) (result interface{}, err error) {
	switch req.Method {
	case "initialize":
		return h.handleInitialize(ctx, conn, req)
	case "initialized":
		return
	case "shutdown":
		return h.handleShutdown(ctx, conn, req)
	case "textDocument/didOpen":
		return h.handleTextDocumentDidOpen(ctx, conn, req)
	case "textDocument/didChange":
		return h.handleTextDocumentDidChange(ctx, conn, req)
	case "textDocument/didSave":
		return h.handleTextDocumentDidSave(ctx, conn, req)
	case "textDocument/didClose":
		return h.handleTextDocumentDidClose(ctx, conn, req)
	case "textDocument/formatting":
		return h.handleTextDocumentFormatting(ctx, conn, req)
	case "textDocument/documentSymbol":
		return h.handleTextDocumentSymbol(ctx, conn, req)
	case "textDocument/completion":
		return h.handleTextDocumentCompletion(ctx, conn, req)
	case "textDocument/definition":
		return h.handleTextDocumentDefinition(ctx, conn, req)
	case "textDocument/hover":
		return h.handleTextDocumentHover(ctx, conn, req)
	case "textDocument/codeAction":
		return h.handleTextDocumentCodeAction(ctx, conn, req)
	case "workspace/executeCommand":
		return h.handleWorkspaceExecuteCommand(ctx, conn, req)
	case "workspace/didChangeConfiguration":
		return h.handleWorkspaceDidChangeConfiguration(ctx, conn, req)
	case "workspace/workspaceFolders":
		return h.handleWorkspaceWorkspaceFolders(ctx, conn, req)
	}

	return nil, &jsonrpc2.Error{Code: jsonrpc2.CodeMethodNotFound, Message: fmt.Sprintf("method not supported: %s", req.Method)}
}

<<<<<<< HEAD
func replaceCommandInputFilename(command string, fname string) string {
	ext := path.Ext(fname)
	ext = strings.TrimPrefix(ext, ".")
=======
func replaceCommandInputFilename(command string, fname string, rootPath string) string {
>>>>>>> 5f127fe1
	command = strings.Replace(command, "${INPUT}", fname, -1)
	command = strings.Replace(command, "${FILEEXT}", ext, -1)
	command = strings.Replace(command, "${FILENAME}", filepath.FromSlash(fname), -1)
	command = strings.Replace(command, "${ROOT}", rootPath, -1)
	return command
}<|MERGE_RESOLUTION|>--- conflicted
+++ resolved
@@ -590,13 +590,9 @@
 	return nil, &jsonrpc2.Error{Code: jsonrpc2.CodeMethodNotFound, Message: fmt.Sprintf("method not supported: %s", req.Method)}
 }
 
-<<<<<<< HEAD
-func replaceCommandInputFilename(command string, fname string) string {
+func replaceCommandInputFilename(command string, fname string, rootPath string) string {
 	ext := path.Ext(fname)
 	ext = strings.TrimPrefix(ext, ".")
-=======
-func replaceCommandInputFilename(command string, fname string, rootPath string) string {
->>>>>>> 5f127fe1
 	command = strings.Replace(command, "${INPUT}", fname, -1)
 	command = strings.Replace(command, "${FILEEXT}", ext, -1)
 	command = strings.Replace(command, "${FILENAME}", filepath.FromSlash(fname), -1)
