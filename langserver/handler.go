--- conflicted
+++ resolved
@@ -50,30 +50,6 @@
 
 // Language is
 type Language struct {
-<<<<<<< HEAD
-	LintFormats        []string          `yaml:"lint-formats"          json:"lintFormats"`
-	LintStdin          bool              `yaml:"lint-stdin"            json:"lintStdin"`
-	LintOffset         int               `yaml:"lint-offset"           json:"lintOffset"`
-	LintOffsetColumns  int               `yaml:"lint-offset-columns"   json:"LintOffsetColumns"`
-	LintCommand        string            `yaml:"lint-command"          json:"lintCommand"`
-	LintIgnoreExitCode bool              `yaml:"lint-ignore-exit-code" json:"lintIgnoreExitCode"`
-	LintCategoryMap    map[string]string `yaml:"lint-category-map"     json:"LintCategoryMap"`
-	LintSource         string            `yaml:"lint-source"           json:"lintSource"`
-	LintSeverity       int               `yaml:"lint-severity"         json:"lintSeverity"`
-	FormatCommand      string            `yaml:"format-command"        json:"formatCommand"`
-	FormatStdin        bool              `yaml:"format-stdin"          json:"formatStdin"`
-	SymbolCommand      string            `yaml:"symbol-command"        json:"symbolCommand"`
-	SymbolStdin        bool              `yaml:"symbol-stdin"          json:"symbolStdin"`
-	SymbolFormats      []string          `yaml:"symbol-formats"        json:"symbolFormats"`
-	CompletionCommand  string            `yaml:"completion-command"    json:"completionCommand"`
-	CompletionStdin    bool              `yaml:"completion-stdin"      json:"completionStdin"`
-	HoverCommand       string            `yaml:"hover-command"         json:"hoverCommand"`
-	HoverStdin         bool              `yaml:"hover-stdin"           json:"hoverStdin"`
-	HoverType          string            `yaml:"hover-type"            json:"hoverType"`
-	Env                []string          `yaml:"env"                   json:"env"`
-	RootMarkers        []string          `yaml:"root-markers"          json:"rootMarkers"`
-	Commands           []Command         `yaml:"commands"              json:"commands"`
-=======
 	LintFormats        []string          `yaml:"lint-formats" json:"lintFormats"`
 	LintStdin          bool              `yaml:"lint-stdin" json:"lintStdin"`
 	LintOffset         int               `yaml:"lint-offset" json:"lintOffset"`
@@ -96,7 +72,6 @@
 	Env                []string          `yaml:"env" json:"env"`
 	RootMarkers        []string          `yaml:"root-markers" json:"rootMarkers"`
 	Commands           []Command         `yaml:"commands" json:"commands"`
->>>>>>> 4e232213
 }
 
 // NewHandler create JSON-RPC handler for this language server.
