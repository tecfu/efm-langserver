--- conflicted
+++ resolved
@@ -172,11 +172,7 @@
 
 	base := h.findTagsFile(fname)
 	if base == "" {
-<<<<<<< HEAD
 		return nil, nil
-=======
-		return nil, fmt.Errorf("tags file not found: for %v on %v", fname, h.rootPath)
->>>>>>> ff63c41a
 	}
 	return h.findTag(filepath.Join(base, "tags"), tag)
 }